'''gnomonicus is a library providing functions which pull together output VCF of the Lodestone TB pipeline
    with a reference genome and a resistance catalogue, and utilise gumpy and
    piezo to produce variants, mutations and an antibiogram.

Provides a CLI script (bin/gnomonicus) which links these functions together to produce all outputs from the inputs.
Makes the assumption that VCF files are named `<GUID>.vcf`

Classes:
    * MissingFieldException
    * InvalidMutationException

Functions:
    * loadGenome
    * populateVariants
    * populateMutations
    * populateEffects
    * assignMutationBools
    * countNucleotideChanges
    * saveJSON
'''
import importlib.metadata

__version__ = importlib.metadata.version("gnomonicus")

<<<<<<< HEAD
from .gnomonicus_lib import (loadGenome, populateVariants, populateMutations, populateEffects,
                        minority_population_variants, InvalidMutationException,
                        saveJSON)
=======
from .gnomonicus_lib import (loadGenome, populateVariants, populateMutations, populateEffects, assignMutationBools,
                        countNucleotideChanges, InvalidMutationException,
                        saveJSON, toAltJSON)
>>>>>>> d1431a6a
<|MERGE_RESOLUTION|>--- conflicted
+++ resolved
@@ -22,12 +22,6 @@
 
 __version__ = importlib.metadata.version("gnomonicus")
 
-<<<<<<< HEAD
 from .gnomonicus_lib import (loadGenome, populateVariants, populateMutations, populateEffects,
                         minority_population_variants, InvalidMutationException,
-                        saveJSON)
-=======
-from .gnomonicus_lib import (loadGenome, populateVariants, populateMutations, populateEffects, assignMutationBools,
-                        countNucleotideChanges, InvalidMutationException,
-                        saveJSON, toAltJSON)
->>>>>>> d1431a6a
+                        saveJSON)